--- conflicted
+++ resolved
@@ -65,19 +65,11 @@
   }
 
   @tailrec
-<<<<<<< HEAD
   private[this] def merge(acc: PartialTuning,
                           partialTunings: Seq[PartialTuning]): (PartialTuning, Seq[PartialTuning]) = {
     partialTunings.headOption match {
       case Some(nextPartialTuning) =>
-        acc merge nextPartialTuning match {
-=======
-  private[this] def merge(acc: TuningModulation,
-                          tuningModulations: Seq[TuningModulation]): (TuningModulation, Seq[TuningModulation]) = {
-    tuningModulations.headOption match {
-      case Some(nextTuningModulation) =>
-        acc.tuning.merge(nextTuningModulation.tuning, tolerance) match {
->>>>>>> 6a7804ce
+        acc.merge(nextPartialTuning, tolerance) match {
           case Some(mergedTuning) =>
             merge(mergedTuning, partialTunings.tail)
 
